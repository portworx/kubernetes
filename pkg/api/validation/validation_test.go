--- conflicted
+++ resolved
@@ -1799,153 +1799,6 @@
 				},
 			},
 		},
-<<<<<<< HEAD
-	}
-
-	for name, scenario := range scenarios {
-		// ensure we have a resource version specified for updates
-		scenario.oldClaim.ResourceVersion = "1"
-		scenario.newClaim.ResourceVersion = "1"
-		errs := ValidatePersistentVolumeClaimUpdate(scenario.newClaim, scenario.oldClaim)
-		if len(errs) == 0 && scenario.isExpectedFailure {
-			t.Errorf("Unexpected success for scenario: %s", name)
-		}
-		if len(errs) > 0 && !scenario.isExpectedFailure {
-			t.Errorf("Unexpected failure for scenario: %s - %+v", name, errs)
-		}
-	}
-}
-
-func TestValidateVolumes(t *testing.T) {
-	lun := int32(1)
-	successCase := []api.Volume{
-		{Name: "abc", VolumeSource: api.VolumeSource{HostPath: &api.HostPathVolumeSource{Path: "/mnt/path1"}}},
-		{Name: "123", VolumeSource: api.VolumeSource{HostPath: &api.HostPathVolumeSource{Path: "/mnt/path2"}}},
-		{Name: "abc-123", VolumeSource: api.VolumeSource{HostPath: &api.HostPathVolumeSource{Path: "/mnt/path3"}}},
-		{Name: "empty", VolumeSource: api.VolumeSource{EmptyDir: &api.EmptyDirVolumeSource{}}},
-		{Name: "gcepd", VolumeSource: api.VolumeSource{GCEPersistentDisk: &api.GCEPersistentDiskVolumeSource{PDName: "my-PD", FSType: "ext4", Partition: 1, ReadOnly: false}}},
-		{Name: "awsebs", VolumeSource: api.VolumeSource{AWSElasticBlockStore: &api.AWSElasticBlockStoreVolumeSource{VolumeID: "my-PD", FSType: "ext4", Partition: 1, ReadOnly: false}}},
-		{Name: "gitrepo", VolumeSource: api.VolumeSource{GitRepo: &api.GitRepoVolumeSource{Repository: "my-repo", Revision: "hashstring", Directory: "target"}}},
-		{Name: "gitrepodot", VolumeSource: api.VolumeSource{GitRepo: &api.GitRepoVolumeSource{Repository: "my-repo", Directory: "."}}},
-		{Name: "iscsidisk", VolumeSource: api.VolumeSource{ISCSI: &api.ISCSIVolumeSource{TargetPortal: "127.0.0.1", IQN: "iqn.2015-02.example.com:test", Lun: 1, FSType: "ext4", ReadOnly: false}}},
-		{Name: "secret", VolumeSource: api.VolumeSource{Secret: &api.SecretVolumeSource{SecretName: "my-secret"}}},
-		{Name: "glusterfs", VolumeSource: api.VolumeSource{Glusterfs: &api.GlusterfsVolumeSource{EndpointsName: "host1", Path: "path", ReadOnly: false}}},
-		{Name: "flocker", VolumeSource: api.VolumeSource{Flocker: &api.FlockerVolumeSource{DatasetName: "datasetName"}}},
-		{Name: "rbd", VolumeSource: api.VolumeSource{RBD: &api.RBDVolumeSource{CephMonitors: []string{"foo"}, RBDImage: "bar", FSType: "ext4"}}},
-		{Name: "cinder", VolumeSource: api.VolumeSource{Cinder: &api.CinderVolumeSource{VolumeID: "29ea5088-4f60-4757-962e-dba678767887", FSType: "ext4", ReadOnly: false}}},
-		{Name: "cephfs", VolumeSource: api.VolumeSource{CephFS: &api.CephFSVolumeSource{Monitors: []string{"foo"}}}},
-		{Name: "downwardapi", VolumeSource: api.VolumeSource{DownwardAPI: &api.DownwardAPIVolumeSource{Items: []api.DownwardAPIVolumeFile{
-			{Path: "labels", FieldRef: &api.ObjectFieldSelector{
-				APIVersion: "v1",
-				FieldPath:  "metadata.labels"}},
-			{Path: "annotations", FieldRef: &api.ObjectFieldSelector{
-				APIVersion: "v1",
-				FieldPath:  "metadata.annotations"}},
-			{Path: "namespace", FieldRef: &api.ObjectFieldSelector{
-				APIVersion: "v1",
-				FieldPath:  "metadata.namespace"}},
-			{Path: "name", FieldRef: &api.ObjectFieldSelector{
-				APIVersion: "v1",
-				FieldPath:  "metadata.name"}},
-			{Path: "path/withslash/andslash", FieldRef: &api.ObjectFieldSelector{
-				APIVersion: "v1",
-				FieldPath:  "metadata.labels"}},
-			{Path: "path/./withdot", FieldRef: &api.ObjectFieldSelector{
-				APIVersion: "v1",
-				FieldPath:  "metadata.labels"}},
-			{Path: "path/with..dot", FieldRef: &api.ObjectFieldSelector{
-				APIVersion: "v1",
-				FieldPath:  "metadata.labels"}},
-			{Path: "second-level-dirent-can-have/..dot", FieldRef: &api.ObjectFieldSelector{
-				APIVersion: "v1",
-				FieldPath:  "metadata.labels"}},
-			{Path: "cpu_limit", ResourceFieldRef: &api.ResourceFieldSelector{
-				ContainerName: "test-container",
-				Resource:      "limits.cpu"}},
-			{Path: "cpu_request", ResourceFieldRef: &api.ResourceFieldSelector{
-				ContainerName: "test-container",
-				Resource:      "requests.cpu"}},
-			{Path: "memory_limit", ResourceFieldRef: &api.ResourceFieldSelector{
-				ContainerName: "test-container",
-				Resource:      "limits.memory"}},
-			{Path: "memory_request", ResourceFieldRef: &api.ResourceFieldSelector{
-				ContainerName: "test-container",
-				Resource:      "requests.memory"}},
-		}}}},
-		{Name: "fc", VolumeSource: api.VolumeSource{FC: &api.FCVolumeSource{TargetWWNs: []string{"some_wwn"}, Lun: &lun, FSType: "ext4", ReadOnly: false}}},
-		{Name: "flexvolume", VolumeSource: api.VolumeSource{FlexVolume: &api.FlexVolumeSource{Driver: "kubernetes.io/blue", FSType: "ext4"}}},
-		{Name: "azure", VolumeSource: api.VolumeSource{AzureFile: &api.AzureFileVolumeSource{SecretName: "key", ShareName: "share", ReadOnly: false}}},
-		{Name: "pwx", VolumeSource: api.VolumeSource{PWXVolume: &api.PWXVolumeSource{VolumeID: "my-PD", FSType: "ext4", HaLevel: 1}}},
-
-	}
-	names, errs := validateVolumes(successCase, field.NewPath("field"))
-	if len(errs) != 0 {
-		t.Errorf("expected success: %v", errs)
-	}
-	if len(names) != len(successCase) || !names.HasAll("abc", "123", "abc-123", "empty", "gcepd", "gitrepo", "secret", "iscsidisk", "cinder", "cephfs", "flexvolume", "fc") {
-		t.Errorf("wrong names result: %v", names)
-	}
-	emptyVS := api.VolumeSource{EmptyDir: &api.EmptyDirVolumeSource{}}
-	emptyPortal := api.VolumeSource{ISCSI: &api.ISCSIVolumeSource{TargetPortal: "", IQN: "iqn.2015-02.example.com:test", Lun: 1, FSType: "ext4", ReadOnly: false}}
-	emptyIQN := api.VolumeSource{ISCSI: &api.ISCSIVolumeSource{TargetPortal: "127.0.0.1", IQN: "", Lun: 1, FSType: "ext4", ReadOnly: false}}
-	emptyHosts := api.VolumeSource{Glusterfs: &api.GlusterfsVolumeSource{EndpointsName: "", Path: "path", ReadOnly: false}}
-	emptyPath := api.VolumeSource{Glusterfs: &api.GlusterfsVolumeSource{EndpointsName: "host", Path: "", ReadOnly: false}}
-	emptyName := api.VolumeSource{Flocker: &api.FlockerVolumeSource{DatasetName: ""}}
-	emptyMon := api.VolumeSource{RBD: &api.RBDVolumeSource{CephMonitors: []string{}, RBDImage: "bar", FSType: "ext4"}}
-	emptyImage := api.VolumeSource{RBD: &api.RBDVolumeSource{CephMonitors: []string{"foo"}, RBDImage: "", FSType: "ext4"}}
-	emptyCephFSMon := api.VolumeSource{CephFS: &api.CephFSVolumeSource{Monitors: []string{}}}
-	startsWithDots := api.VolumeSource{GitRepo: &api.GitRepoVolumeSource{Repository: "foo", Directory: "..dots/bar"}}
-	containsDots := api.VolumeSource{GitRepo: &api.GitRepoVolumeSource{Repository: "foo", Directory: "dots/../bar"}}
-	absPath := api.VolumeSource{GitRepo: &api.GitRepoVolumeSource{Repository: "foo", Directory: "/abstarget"}}
-	emptyPathName := api.VolumeSource{DownwardAPI: &api.DownwardAPIVolumeSource{Items: []api.DownwardAPIVolumeFile{{Path: "",
-		FieldRef: &api.ObjectFieldSelector{
-			APIVersion: "v1",
-			FieldPath:  "metadata.labels"}}},
-	}}
-	absolutePathName := api.VolumeSource{DownwardAPI: &api.DownwardAPIVolumeSource{Items: []api.DownwardAPIVolumeFile{{Path: "/absolutepath",
-		FieldRef: &api.ObjectFieldSelector{
-			APIVersion: "v1",
-			FieldPath:  "metadata.labels"}}},
-	}}
-	dotDotInPath := api.VolumeSource{DownwardAPI: &api.DownwardAPIVolumeSource{Items: []api.DownwardAPIVolumeFile{{Path: "../../passwd",
-		FieldRef: &api.ObjectFieldSelector{
-			APIVersion: "v1",
-			FieldPath:  "metadata.labels"}}},
-	}}
-	dotDotPathName := api.VolumeSource{DownwardAPI: &api.DownwardAPIVolumeSource{Items: []api.DownwardAPIVolumeFile{{Path: "..badFileName",
-		FieldRef: &api.ObjectFieldSelector{
-			APIVersion: "v1",
-			FieldPath:  "metadata.labels"}}},
-	}}
-	dotDotFirstLevelDirent := api.VolumeSource{DownwardAPI: &api.DownwardAPIVolumeSource{Items: []api.DownwardAPIVolumeFile{{Path: "..badDirName/goodFileName",
-		FieldRef: &api.ObjectFieldSelector{
-			APIVersion: "v1",
-			FieldPath:  "metadata.labels"}}},
-	}}
-	fieldRefandResourceFieldRef := api.VolumeSource{DownwardAPI: &api.DownwardAPIVolumeSource{Items: []api.DownwardAPIVolumeFile{{Path: "test",
-		FieldRef: &api.ObjectFieldSelector{
-			APIVersion: "v1",
-			FieldPath:  "metadata.labels"},
-		ResourceFieldRef: &api.ResourceFieldSelector{
-			ContainerName: "test-container",
-			Resource:      "requests.memory"}}},
-	}}
-	zeroWWN := api.VolumeSource{FC: &api.FCVolumeSource{TargetWWNs: []string{}, Lun: &lun, FSType: "ext4", ReadOnly: false}}
-	emptyLun := api.VolumeSource{FC: &api.FCVolumeSource{TargetWWNs: []string{"wwn"}, Lun: nil, FSType: "ext4", ReadOnly: false}}
-	slashInName := api.VolumeSource{Flocker: &api.FlockerVolumeSource{DatasetName: "foo/bar"}}
-	emptyAzureSecret := api.VolumeSource{AzureFile: &api.AzureFileVolumeSource{SecretName: "", ShareName: "share", ReadOnly: false}}
-	emptyAzureShare := api.VolumeSource{AzureFile: &api.AzureFileVolumeSource{SecretName: "name", ShareName: "", ReadOnly: false}}
-	errorCases := map[string]struct {
-		V []api.Volume
-		T field.ErrorType
-		F string
-		D string
-	}{
-		"zero-length name": {
-			[]api.Volume{{Name: "", VolumeSource: emptyVS}},
-			field.ErrorTypeRequired,
-			"name", "",
-=======
 		{
 			name: "downapi valid item mode",
 			vol: api.Volume{
@@ -1963,7 +1816,6 @@
 					},
 				},
 			},
->>>>>>> 192e18e2
 		},
 		{
 			name: "downapi invalid positive item mode",
