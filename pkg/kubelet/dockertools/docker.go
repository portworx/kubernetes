/*
Copyright 2014 The Kubernetes Authors.

Licensed under the Apache License, Version 2.0 (the "License");
you may not use this file except in compliance with the License.
You may obtain a copy of the License at

    http://www.apache.org/licenses/LICENSE-2.0

Unless required by applicable law or agreed to in writing, software
distributed under the License is distributed on an "AS IS" BASIS,
WITHOUT WARRANTIES OR CONDITIONS OF ANY KIND, either express or implied.
See the License for the specific language governing permissions and
limitations under the License.
*/

package dockertools

import (
	"fmt"
	"math/rand"
	"net/http"
	"path"
	"strconv"
	"strings"
	"time"

	dockerdigest "github.com/docker/distribution/digest"
	dockerref "github.com/docker/distribution/reference"
	"github.com/docker/docker/pkg/jsonmessage"
	dockerapi "github.com/docker/engine-api/client"
	dockertypes "github.com/docker/engine-api/types"
	"github.com/golang/glog"
	"k8s.io/kubernetes/pkg/api"
	"k8s.io/kubernetes/pkg/credentialprovider"
	kubecontainer "k8s.io/kubernetes/pkg/kubelet/container"
	"k8s.io/kubernetes/pkg/kubelet/images"
	"k8s.io/kubernetes/pkg/kubelet/leaky"
	"k8s.io/kubernetes/pkg/types"
	utilerrors "k8s.io/kubernetes/pkg/util/errors"
)

const (
	PodInfraContainerName = leaky.PodInfraContainerName
	DockerPrefix          = "docker://"
	DockerPullablePrefix  = "docker-pullable://"
	LogSuffix             = "log"
	ext4MaxFileNameLen    = 255
)

const (
	// Taken from lmctfy https://github.com/google/lmctfy/blob/master/lmctfy/controllers/cpu_controller.cc
	minShares     = 2
	sharesPerCPU  = 1024
	milliCPUToCPU = 1000

	// 100000 is equivalent to 100ms
	quotaPeriod    = 100000
	minQuotaPeriod = 1000
)

// DockerInterface is an abstract interface for testability.  It abstracts the interface of docker client.
type DockerInterface interface {
	ListContainers(options dockertypes.ContainerListOptions) ([]dockertypes.Container, error)
	InspectContainer(id string) (*dockertypes.ContainerJSON, error)
	CreateContainer(dockertypes.ContainerCreateConfig) (*dockertypes.ContainerCreateResponse, error)
	StartContainer(id string) error
	StopContainer(id string, timeout int) error
	RemoveContainer(id string, opts dockertypes.ContainerRemoveOptions) error
	InspectImageByRef(imageRef string) (*dockertypes.ImageInspect, error)
	InspectImageByID(imageID string) (*dockertypes.ImageInspect, error)
	ListImages(opts dockertypes.ImageListOptions) ([]dockertypes.Image, error)
	PullImage(image string, auth dockertypes.AuthConfig, opts dockertypes.ImagePullOptions) error
	RemoveImage(image string, opts dockertypes.ImageRemoveOptions) ([]dockertypes.ImageDelete, error)
	ImageHistory(id string) ([]dockertypes.ImageHistory, error)
	Logs(string, dockertypes.ContainerLogsOptions, StreamOptions) error
	Version() (*dockertypes.Version, error)
	Info() (*dockertypes.Info, error)
	CreateExec(string, dockertypes.ExecConfig) (*dockertypes.ContainerExecCreateResponse, error)
	StartExec(string, dockertypes.ExecStartCheck, StreamOptions) error
	InspectExec(id string) (*dockertypes.ContainerExecInspect, error)
	AttachToContainer(string, dockertypes.ContainerAttachOptions, StreamOptions) error
	ResizeContainerTTY(id string, height, width int) error
	ResizeExecTTY(id string, height, width int) error
}

// KubeletContainerName encapsulates a pod name and a Kubernetes container name.
type KubeletContainerName struct {
	PodFullName   string
	PodUID        types.UID
	ContainerName string
}

// containerNamePrefix is used to identify the containers on the node managed by this
// process.
var containerNamePrefix = "k8s"

// SetContainerNamePrefix allows the container prefix name for this process to be changed.
// This is intended to support testing and bootstrapping experimentation. It cannot be
// changed once the Kubelet starts.
func SetContainerNamePrefix(prefix string) {
	containerNamePrefix = prefix
}

// DockerPuller is an abstract interface for testability.  It abstracts image pull operations.
type DockerPuller interface {
	Pull(image string, secrets []api.Secret) error
	IsImagePresent(image string) (bool, error)
}

// dockerPuller is the default implementation of DockerPuller.
type dockerPuller struct {
	client  DockerInterface
	keyring credentialprovider.DockerKeyring
}

// newDockerPuller creates a new instance of the default implementation of DockerPuller.
func newDockerPuller(client DockerInterface) DockerPuller {
	return &dockerPuller{
		client:  client,
		keyring: credentialprovider.NewDockerKeyring(),
	}
}

func filterHTTPError(err error, image string) error {
	// docker/docker/pull/11314 prints detailed error info for docker pull.
	// When it hits 502, it returns a verbose html output including an inline svg,
	// which makes the output of kubectl get pods much harder to parse.
	// Here converts such verbose output to a concise one.
	jerr, ok := err.(*jsonmessage.JSONError)
	if ok && (jerr.Code == http.StatusBadGateway ||
		jerr.Code == http.StatusServiceUnavailable ||
		jerr.Code == http.StatusGatewayTimeout) {
		glog.V(2).Infof("Pulling image %q failed: %v", image, err)
		return images.RegistryUnavailable
	} else {
		return err
	}
}

// matchImageTagOrSHA checks if the given image specifier is a valid image ref,
// and that it matches the given image. It should fail on things like image IDs
// (config digests) and other digest-only references, but succeed on image names
// (`foo`), tag references (`foo:bar`), and manifest digest references
// (`foo@sha256:xyz`).
func matchImageTagOrSHA(inspected dockertypes.ImageInspect, image string) bool {
	// The image string follows the grammar specified here
	// https://github.com/docker/distribution/blob/master/reference/reference.go#L4
	named, err := dockerref.ParseNamed(image)
	if err != nil {
		glog.V(4).Infof("couldn't parse image reference %q: %v", image, err)
		return false
	}
	_, isTagged := named.(dockerref.Tagged)
	digest, isDigested := named.(dockerref.Digested)
	if !isTagged && !isDigested {
		// No Tag or SHA specified, so just return what we have
		return true
	}

	if isTagged {
		// Check the RepoTags for a match.
		for _, tag := range inspected.RepoTags {
			// An image name (without the tag/digest) can be [hostname '/'] component ['/' component]*
			// Because either the RepoTag or the name *may* contain the
			// hostname or not, we only check for the suffix match.
			if strings.HasSuffix(image, tag) || strings.HasSuffix(tag, image) {
				return true
			}
		}
	}

	if isDigested {
		for _, repoDigest := range inspected.RepoDigests {
			named, err := dockerref.ParseNamed(repoDigest)
			if err != nil {
				glog.V(4).Infof("couldn't parse image RepoDigest reference %q: %v", repoDigest, err)
				continue
			}
			if d, isDigested := named.(dockerref.Digested); isDigested {
				if digest.Digest().Algorithm().String() == d.Digest().Algorithm().String() &&
					digest.Digest().Hex() == d.Digest().Hex() {
					return true
				}
			}
		}

		// process the ID as a digest
		id, err := dockerdigest.ParseDigest(inspected.ID)
		if err != nil {
			glog.V(4).Infof("couldn't parse image ID reference %q: %v", id, err)
			return false
		}
		if digest.Digest().Algorithm().String() == id.Algorithm().String() && digest.Digest().Hex() == id.Hex() {
			return true
		}
	}
	glog.V(4).Infof("Inspected image (%q) does not match %s", inspected.ID, image)
	return false
}

// matchImageIDOnly checks that the given image specifier is a digest-only
// reference, and that it matches the given image.
func matchImageIDOnly(inspected dockertypes.ImageInspect, image string) bool {
	// If the image ref is literally equal to the inspected image's ID,
	// just return true here (this might be the case for Docker 1.9,
	// where we won't have a digest for the ID)
	if inspected.ID == image {
		return true
	}

	// Otherwise, we should try actual parsing to be more correct
	ref, err := dockerref.Parse(image)
	if err != nil {
		glog.V(4).Infof("couldn't parse image reference %q: %v", image, err)
		return false
	}

	digest, isDigested := ref.(dockerref.Digested)
	if !isDigested {
		glog.V(4).Infof("the image reference %q was not a digest reference")
		return false
	}

	id, err := dockerdigest.ParseDigest(inspected.ID)
	if err != nil {
		glog.V(4).Infof("couldn't parse image ID reference %q: %v", id, err)
		return false
	}

	if digest.Digest().Algorithm().String() == id.Algorithm().String() && digest.Digest().Hex() == id.Hex() {
		return true
	}

	glog.V(4).Infof("The reference %s does not directly refer to the given image's ID (%q)", image, inspected.ID)
	return false
}

func (p dockerPuller) Pull(image string, secrets []api.Secret) error {
	keyring, err := credentialprovider.MakeDockerKeyring(secrets, p.keyring)
	if err != nil {
		return err
	}

	// The only used image pull option RegistryAuth will be set in kube_docker_client
	opts := dockertypes.ImagePullOptions{}

	creds, haveCredentials := keyring.Lookup(image)
	if !haveCredentials {
		glog.V(1).Infof("Pulling image %s without credentials", image)

		err := p.client.PullImage(image, dockertypes.AuthConfig{}, opts)
		if err == nil {
			// Sometimes PullImage failed with no error returned.
			exist, ierr := p.IsImagePresent(image)
			if ierr != nil {
				glog.Warningf("Failed to inspect image %s: %v", image, ierr)
			}
			if !exist {
				return fmt.Errorf("image pull failed for unknown error")
			}
			return nil
		}

		// Image spec: [<registry>/]<repository>/<image>[:<version] so we count '/'
		explicitRegistry := (strings.Count(image, "/") == 2)
		// Hack, look for a private registry, and decorate the error with the lack of
		// credentials.  This is heuristic, and really probably could be done better
		// by talking to the registry API directly from the kubelet here.
		if explicitRegistry {
			return fmt.Errorf("image pull failed for %s, this may be because there are no credentials on this request.  details: (%v)", image, err)
		}

		return filterHTTPError(err, image)
	}

	var pullErrs []error
	for _, currentCreds := range creds {
		err = p.client.PullImage(image, credentialprovider.LazyProvide(currentCreds), opts)
		// If there was no error, return success
		if err == nil {
			return nil
		}

		pullErrs = append(pullErrs, filterHTTPError(err, image))
	}

	return utilerrors.NewAggregate(pullErrs)
}

func (p dockerPuller) IsImagePresent(image string) (bool, error) {
	_, err := p.client.InspectImageByRef(image)
	if err == nil {
		return true, nil
	}
	if _, ok := err.(imageNotFoundError); ok {
		return false, nil
	}
	return false, err
}

// Creates a name which can be reversed to identify both full pod name and container name.
// This function returns stable name, unique name and a unique id.
// Although rand.Uint32() is not really unique, but it's enough for us because error will
// only occur when instances of the same container in the same pod have the same UID. The
// chance is really slim.
func BuildDockerName(dockerName KubeletContainerName, container *api.Container) (string, string, string) {
	containerName := dockerName.ContainerName + "." + strconv.FormatUint(kubecontainer.HashContainer(container), 16)
	stableName := fmt.Sprintf("%s_%s_%s_%s",
		containerNamePrefix,
		containerName,
		dockerName.PodFullName,
		dockerName.PodUID)
	UID := fmt.Sprintf("%08x", rand.Uint32())
	return stableName, fmt.Sprintf("%s_%s", stableName, UID), UID
}

// Unpacks a container name, returning the pod full name and container name we would have used to
// construct the docker name. If we are unable to parse the name, an error is returned.
func ParseDockerName(name string) (dockerName *KubeletContainerName, hash uint64, err error) {
	// For some reason docker appears to be appending '/' to names.
	// If it's there, strip it.
	name = strings.TrimPrefix(name, "/")
	parts := strings.Split(name, "_")
	if len(parts) == 0 || parts[0] != containerNamePrefix {
		err = fmt.Errorf("failed to parse Docker container name %q into parts", name)
		return nil, 0, err
	}
	if len(parts) < 6 {
		// We have at least 5 fields.  We may have more in the future.
		// Anything with less fields than this is not something we can
		// manage.
		glog.Warningf("found a container with the %q prefix, but too few fields (%d): %q", containerNamePrefix, len(parts), name)
		err = fmt.Errorf("Docker container name %q has less parts than expected %v", name, parts)
		return nil, 0, err
	}

	nameParts := strings.Split(parts[1], ".")
	containerName := nameParts[0]
	if len(nameParts) > 1 {
		hash, err = strconv.ParseUint(nameParts[1], 16, 32)
		if err != nil {
			glog.Warningf("invalid container hash %q in container %q", nameParts[1], name)
		}
	}

	podFullName := parts[2] + "_" + parts[3]
	podUID := types.UID(parts[4])

	return &KubeletContainerName{podFullName, podUID, containerName}, hash, nil
}

func LogSymlink(containerLogsDir, podFullName, containerName, dockerId string) string {
	suffix := fmt.Sprintf(".%s", LogSuffix)
	logPath := fmt.Sprintf("%s_%s-%s", podFullName, containerName, dockerId)
	// Length of a filename cannot exceed 255 characters in ext4 on Linux.
	if len(logPath) > ext4MaxFileNameLen-len(suffix) {
		logPath = logPath[:ext4MaxFileNameLen-len(suffix)]
	}
	return path.Join(containerLogsDir, logPath+suffix)
}

// Get a *dockerapi.Client, either using the endpoint passed in, or using
// DOCKER_HOST, DOCKER_TLS_VERIFY, and DOCKER_CERT path per their spec
func getDockerClient(dockerEndpoint string) (*dockerapi.Client, error) {
	if len(dockerEndpoint) > 0 {
		glog.Infof("Connecting to docker on %s", dockerEndpoint)
		return dockerapi.NewClient(dockerEndpoint, "", nil, nil)
	}
	return dockerapi.NewEnvClient()
}

// ConnectToDockerOrDie creates docker client connecting to docker daemon.
// If the endpoint passed in is "fake://", a fake docker client
// will be returned. The program exits if error occurs. The requestTimeout
// is the timeout for docker requests. If timeout is exceeded, the request
// will be cancelled and throw out an error. If requestTimeout is 0, a default
// value will be applied.
func ConnectToDockerOrDie(dockerEndpoint string, requestTimeout time.Duration) DockerInterface {
	if dockerEndpoint == "fake://" {
		return NewFakeDockerClient()
	}
	client, err := getDockerClient(dockerEndpoint)
	if err != nil {
		glog.Fatalf("Couldn't connect to docker: %v", err)
	}
	glog.Infof("Start docker client with request timeout=%v", requestTimeout)
	return newKubeDockerClient(client, requestTimeout)
}

// milliCPUToQuota converts milliCPU to CFS quota and period values
func milliCPUToQuota(milliCPU int64) (quota int64, period int64) {
	// CFS quota is measured in two values:
	//  - cfs_period_us=100ms (the amount of time to measure usage across)
	//  - cfs_quota=20ms (the amount of cpu time allowed to be used across a period)
	// so in the above example, you are limited to 20% of a single CPU
	// for multi-cpu environments, you just scale equivalent amounts

	if milliCPU == 0 {
		// take the default behavior from docker
		return
	}

	// we set the period to 100ms by default
	period = quotaPeriod

	// we then convert your milliCPU to a value normalized over a period
	quota = (milliCPU * quotaPeriod) / milliCPUToCPU

	// quota needs to be a minimum of 1ms.
	if quota < minQuotaPeriod {
		quota = minQuotaPeriod
	}

	return
}

func milliCPUToShares(milliCPU int64) int64 {
	if milliCPU == 0 {
		// Docker converts zero milliCPU to unset, which maps to kernel default
		// for unset: 1024. Return 2 here to really match kernel default for
		// zero milliCPU.
		return minShares
	}
	// Conceptually (milliCPU / milliCPUToCPU) * sharesPerCPU, but factored to improve rounding.
	shares := (milliCPU * sharesPerCPU) / milliCPUToCPU
	if shares < minShares {
		return minShares
	}
	return shares
}

// GetKubeletDockerContainers lists all container or just the running ones.
// Returns a list of docker containers that we manage
func GetKubeletDockerContainers(client DockerInterface, allContainers bool) ([]*dockertypes.Container, error) {
	result := []*dockertypes.Container{}
	containers, err := client.ListContainers(dockertypes.ContainerListOptions{All: allContainers})
	if err != nil {
		return nil, err
	}
	for i := range containers {
		container := &containers[i]
		if len(container.Names) == 0 {
			continue
		}
		// Skip containers that we didn't create to allow users to manually
		// spin up their own containers if they want.
<<<<<<< HEAD
		// TODO(dchen1107): Remove the old separator "--" by end of Oct
		if !strings.HasPrefix(container.Names[0], "/"+containerNamePrefix+"_") &&
			!strings.HasPrefix(container.Names[0], "/"+containerNamePrefix+"--") {
			//glog.V(3).Infof("Docker Container: %s is not managed by kubelet.", container.Names[0])
=======
		if !strings.HasPrefix(container.Names[0], "/"+containerNamePrefix+"_") {
			glog.V(5).Infof("Docker Container: %s is not managed by kubelet.", container.Names[0])
>>>>>>> 192e18e2
			continue
		}
		result = append(result, container)
	}
	return result, nil
}<|MERGE_RESOLUTION|>--- conflicted
+++ resolved
@@ -445,15 +445,8 @@
 		}
 		// Skip containers that we didn't create to allow users to manually
 		// spin up their own containers if they want.
-<<<<<<< HEAD
-		// TODO(dchen1107): Remove the old separator "--" by end of Oct
-		if !strings.HasPrefix(container.Names[0], "/"+containerNamePrefix+"_") &&
-			!strings.HasPrefix(container.Names[0], "/"+containerNamePrefix+"--") {
-			//glog.V(3).Infof("Docker Container: %s is not managed by kubelet.", container.Names[0])
-=======
 		if !strings.HasPrefix(container.Names[0], "/"+containerNamePrefix+"_") {
 			glog.V(5).Infof("Docker Container: %s is not managed by kubelet.", container.Names[0])
->>>>>>> 192e18e2
 			continue
 		}
 		result = append(result, container)
