--- conflicted
+++ resolved
@@ -1358,14 +1358,6 @@
 			"Rev": "8096f47503459bcc74d1f4c487b7e6e42e5746b5"
 		},
 		{
-<<<<<<< HEAD
-			"ImportPath": "github.com/hashicorp/errwrap",
-			"Rev": "7554cd9344cec97297fa6649b055a8c98c2a1e55"
-		},
-		{
-			"ImportPath": "github.com/hashicorp/go-msgpack/codec",
-			"Rev": "fa3f63826f7c23912c15263591e65d54d080b458"
-=======
 			"ImportPath": "github.com/grpc-ecosystem/grpc-gateway/runtime",
 			"Comment": "v1.0.0-8-gf52d055",
 			"Rev": "f52d055dc48aec25854ed7d31862f78913cf17d1"
@@ -1379,7 +1371,6 @@
 			"ImportPath": "github.com/grpc-ecosystem/grpc-gateway/utilities",
 			"Comment": "v1.0.0-8-gf52d055",
 			"Rev": "f52d055dc48aec25854ed7d31862f78913cf17d1"
->>>>>>> 192e18e2
 		},
 		{
 			"ImportPath": "github.com/hashicorp/go-multierror",
@@ -1394,18 +1385,6 @@
 			"Rev": "a0d98a5f288019575c6d1f4bb1573fef2d1fcdc4"
 		},
 		{
-<<<<<<< HEAD
-			"ImportPath": "github.com/hashicorp/logutils",
-			"Rev": "0dc08b1671f34c4250ce212759ebd880f743d883"
-		},
-		{
-			"ImportPath": "github.com/hashicorp/memberlist",
-			"Rev": "215aec831f03c9b7c61ac183d3e28fff3c7d3a37"
-		},
-		{
-			"ImportPath": "github.com/hashicorp/raft",
-			"Rev": "057b893fd996696719e98b6c44649ea14968c811"
-=======
 			"ImportPath": "github.com/hashicorp/hcl",
 			"Rev": "d8c773c4cba11b11539e3d45f93daeaa5dcf1fa1"
 		},
@@ -1420,7 +1399,6 @@
 		{
 			"ImportPath": "github.com/hashicorp/hcl/hcl/scanner",
 			"Rev": "d8c773c4cba11b11539e3d45f93daeaa5dcf1fa1"
->>>>>>> 192e18e2
 		},
 		{
 			"ImportPath": "github.com/hashicorp/hcl/hcl/strconv",
@@ -1517,58 +1495,9 @@
 			"Rev": "f7ee69f31298ecbe5d2b349c711e2547a617d398"
 		},
 		{
-<<<<<<< HEAD
-			"ImportPath": "github.com/libopenstorage/gossip",
-			"Rev": "306e2a915a6ccb0a971c96264520286093df0c65"
-		},
-		{
-			"ImportPath": "github.com/libopenstorage/gossip/proto",
-			"Rev": "306e2a915a6ccb0a971c96264520286093df0c65"
-		},
-		{
-			"ImportPath": "github.com/libopenstorage/gossip/proto/state",
-			"Rev": "306e2a915a6ccb0a971c96264520286093df0c65"
-		},
-		{
-			"ImportPath": "github.com/libopenstorage/gossip/types",
-			"Rev": "306e2a915a6ccb0a971c96264520286093df0c65"
-		},
-		{
-			"ImportPath": "github.com/libopenstorage/openstorage/api",
-			"Rev": "92d192cb3dba2a163066ace617a18c086a6e16df"
-		},
-		{
-			"ImportPath": "github.com/libopenstorage/openstorage/api/client",
-			"Rev": "92d192cb3dba2a163066ace617a18c086a6e16df"
-		},
-		{
-			"ImportPath": "github.com/libopenstorage/openstorage/cluster",
-			"Rev": "92d192cb3dba2a163066ace617a18c086a6e16df"
-		},
-		{
-			"ImportPath": "github.com/libopenstorage/openstorage/config",
-			"Rev": "92d192cb3dba2a163066ace617a18c086a6e16df"
-		},
-		{
-			"ImportPath": "github.com/libopenstorage/openstorage/volume",
-			"Rev": "92d192cb3dba2a163066ace617a18c086a6e16df"
-		},
-		{
-			"ImportPath": "github.com/libopenstorage/openstorage/volume/drivers/common",
-			"Rev": "92d192cb3dba2a163066ace617a18c086a6e16df"
-		},
-		{
-			"ImportPath": "github.com/libopenstorage/systemutils",
-			"Rev": "44ac83be3ce1b19b1df34efdd763f22b2b554891"
-		},
-		{
-			"ImportPath": "github.com/matttproud/golang_protobuf_extensions/pbutil",
-			"Rev": "fc2b8d3a73c4867e51861bbdd5ae3c1f0869dd6a"
-=======
 			"ImportPath": "github.com/lpabon/godbc",
 			"Comment": "v1.0-1-g9577782",
 			"Rev": "9577782540c1398b710ddae1b86268ba03a19b0c"
->>>>>>> 192e18e2
 		},
 		{
 			"ImportPath": "github.com/magiconair/properties",
